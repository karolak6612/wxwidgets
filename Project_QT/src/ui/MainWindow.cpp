--- conflicted
+++ resolved
@@ -1,8 +1,7 @@
 #include "ui/MainWindow.h"
-<<<<<<< HEAD
+#include "core/utils/ResourcePathManager.h"
 #include "ui/MainToolBar.h"
-=======
->>>>>>> 25ff337f
+#include <QCoreApplication>
 #include "editor_logic/EditorController.h"
 #include "core/brush/BrushIntegrationManager.h"
 #include "core/map/Map.h" // Relative path to header
@@ -69,18 +68,22 @@
     // Create dock manager and dock panels
     createDockManager();
 
-    // Placeholder calls, actual menu creation will be called after this
-    createMenusFromXML(":/menubar.xml"); // Will be called after stubs are filled
+    // Use ResourcePathManager to find menubar.xml
+    QString menubarPath = RME::core::utils::ResourcePathManager::instance().resolvePath("menubar.xml", "xml");
+    
+    // If path resolution fails, try Qt resource directly
+    if (menubarPath.isEmpty() || !QFile::exists(menubarPath)) {
+        menubarPath = ":/menubar.xml";
+    }
+    
+    createMenusFromXML(menubarPath);
     connectMapViewActions(); // Connect actions to MapView slots
     connectEditorController(); // Connect menu actions to editor controller
     connectBrushMaterialActions(); // Connect brush/material editor actions
     updateRecentFilesMenu();
     updateMenus();
     updateMenuStatesFromEditor();
-<<<<<<< HEAD
     updateWindowTitle(); // Set initial window title
-=======
->>>>>>> 25ff337f
 
     loadWindowSettings(); // Load stored geometry and state
 }
@@ -143,10 +146,43 @@
     QFile file(xmlFilePath);
     if (!file.open(QIODevice::ReadOnly | QIODevice::Text)) {
         qWarning() << "MainWindow::createMenusFromXML: Could not open file" << xmlFilePath;
-        if (m_statusBar) {
-            m_statusBar->showMessage(tr("Error: Could not load menu definition."), 5000);
-        }
-        return;
+        
+        // Try using ResourcePathManager first
+        QString resolvedPath = RME::core::utils::ResourcePathManager::instance().resolvePath("menubar.xml", "xml");
+        if (!resolvedPath.isEmpty() && resolvedPath != xmlFilePath) {
+            qInfo() << "Trying ResourcePathManager resolved path:" << resolvedPath;
+            file.setFileName(resolvedPath);
+            if (file.open(QIODevice::ReadOnly | QIODevice::Text)) {
+                qInfo() << "Successfully opened menubar.xml from ResourcePathManager path:" << resolvedPath;
+            }
+        }
+        
+        // If ResourcePathManager failed, try fallback paths
+        if (!file.isOpen()) {
+            QStringList fallbackPaths = {
+                ":/menubar.xml",
+                "../XML/menubar.xml",
+                "XML/menubar.xml",
+                QCoreApplication::applicationDirPath() + "/XML/menubar.xml"
+            };
+            
+            for (const QString& fallbackPath : fallbackPaths) {
+                qInfo() << "Trying fallback path:" << fallbackPath;
+                file.setFileName(fallbackPath);
+                if (file.open(QIODevice::ReadOnly | QIODevice::Text)) {
+                    qInfo() << "Successfully opened menubar.xml from fallback path:" << fallbackPath;
+                    break;
+                }
+            }
+        }
+        
+        if (!file.isOpen()) {
+            qCritical() << "Failed to open menubar.xml from any location. Menu will not be created.";
+            if (m_statusBar) {
+                m_statusBar->showMessage(tr("Error: Could not load menu definition."), 5000);
+            }
+            return;
+        }
     }
 
     QXmlStreamReader xml(&file);
@@ -483,505 +519,4 @@
     reconnectAction("ADD_ITEM_TO_TILESET", &MainWindow::onAddItemToTileset);
     
     qDebug() << "MainWindow::connectBrushMaterialActions: Connected brush/material editor actions.";
-}
-
-<<<<<<< HEAD
-void MainWindow::createEditorController() {
-    // Create the EditorController instance
-    m_editorController = new RME::editor_logic::EditorController(this);
-    
-    // Connect EditorController to MapView if both exist
-    if (m_mapView && m_editorController) {
-        // TODO: Connect EditorController signals to MapView slots when available
-        // connect(m_editorController, &EditorController::mapChanged, m_mapView, &MapView::setMap);
-        // connect(m_mapView, &MapView::tileClicked, m_editorController, &EditorController::handleTileClick);
-        qDebug() << "MainWindow::createEditorController: EditorController created and basic connections established.";
-    } else {
-        qWarning() << "MainWindow::createEditorController: Failed to create EditorController or MapView is null.";
-    }
-}
-
-void MainWindow::createDockManager() {
-    // Create the DockManager instance
-    m_dockManager = new RME::ui::DockManager(this);
-    
-    // Initialize basic dock layout
-    if (m_dockManager) {
-        // TODO: Set up initial dock panels when palette classes are available
-        // m_dockManager->createItemPalette();
-        // m_dockManager->createCreaturePalette();
-        // m_dockManager->createPropertiesPanel();
-        qDebug() << "MainWindow::createDockManager: DockManager created with basic layout.";
-    } else {
-        qWarning() << "MainWindow::createDockManager: Failed to create DockManager.";
-    }
-}
-
-void MainWindow::connectEditorController() {
-    if (!m_editorController) {
-        qWarning() << "MainWindow::connectEditorController: EditorController is null, cannot connect actions.";
-        return;
-    }
-
-    // Helper lambda to connect actions to EditorController methods
-    auto connectAction = [this](const QString& actionName, auto&& slot) {
-        if (m_actions.contains(actionName)) {
-            QAction* action = m_actions[actionName];
-            // Disconnect from placeholder first
-            disconnect(action, &QAction::triggered, this, &MainWindow::onPlaceholderActionTriggered);
-            // Connect to the actual slot
-            connect(action, &QAction::triggered, this, std::forward<decltype(slot)>(slot));
-        } else {
-            qDebug() << "MainWindow::connectEditorController: Action" << actionName << "not found in menu.";
-        }
-    };
-
-    // Connect File menu actions
-    connectAction("NEW", &MainWindow::onNewMap);
-    connectAction("OPEN", &MainWindow::onOpenMap);
-    connectAction("SAVE", &MainWindow::onSaveMap);
-    connectAction("SAVE_AS", &MainWindow::onSaveMapAs);
-    connectAction("CLOSE", &MainWindow::onCloseMap);
-    connectAction("IMPORT_MAP", &MainWindow::onImportMap);
-    connectAction("EXPORT_MAP", &MainWindow::onExportMap);
-    connectAction("EXPORT_MINIMAP", &MainWindow::onExportMinimap);
-    connectAction("EXIT", &MainWindow::onExit);
-
-    // Connect Edit menu actions
-    connectAction("UNDO", &MainWindow::onUndo);
-    connectAction("REDO", &MainWindow::onRedo);
-    connectAction("CUT", &MainWindow::onCut);
-    connectAction("COPY", &MainWindow::onCopy);
-    connectAction("PASTE", &MainWindow::onPaste);
-    connectAction("SELECT_ALL", &MainWindow::onSelectAll);
-    connectAction("CLEAR_SELECTION", &MainWindow::onClearSelection);
-    connectAction("DELETE", &MainWindow::onDelete);
-    connectAction("PREFERENCES", &MainWindow::onPreferences);
-
-    // Connect Map menu actions
-    connectAction("BORDERIZE_MAP", &MainWindow::onBorderizeMap);
-    connectAction("RANDOMIZE_MAP", &MainWindow::onRandomizeMap);
-    connectAction("CLEAR_INVALID_HOUSE_TILES", &MainWindow::onClearInvalidHouseTiles);
-    connectAction("CLEAR_MODIFIED_TILE_STATE", &MainWindow::onClearModifiedTileState);
-    connectAction("VALIDATE_GROUNDS", &MainWindow::onValidateGrounds);
-    connectAction("BORDERIZE_SELECTION", &MainWindow::onBorderizeSelection);
-    connectAction("RANDOMIZE_SELECTION", &MainWindow::onRandomizeSelection);
-    connectAction("MOVE_SELECTION", &MainWindow::onMoveSelection);
-    connectAction("RESIZE_MAP", &MainWindow::onResizeMap);
-    connectAction("MAP_PROPERTIES", &MainWindow::onMapProperties);
-
-    // Connect Search menu actions
-    connectAction("FIND_ITEM", &MainWindow::onFindItem);
-    connectAction("FIND_CREATURE", &MainWindow::onFindCreature);
-    connectAction("SEARCH_ON_MAP", &MainWindow::onSearchOnMap);
-    connectAction("SEARCH_ON_SELECTION", &MainWindow::onSearchOnSelection);
-    connectAction("GO_TO_POSITION", &MainWindow::onGoToPosition);
-
-    // Connect View menu actions
-    connectAction("ZOOM_IN", &MainWindow::onZoomIn);
-    connectAction("ZOOM_OUT", &MainWindow::onZoomOut);
-    connectAction("ZOOM_NORMAL", &MainWindow::onZoomNormal);
-    connectAction("ZOOM_FIT", &MainWindow::onZoomFit);
-    connectAction("FLOOR_UP", &MainWindow::onFloorUp);
-    connectAction("FLOOR_DOWN", &MainWindow::onFloorDown);
-    connectAction("GO_TO_FLOOR", &MainWindow::onGoToFloor);
-    connectAction("SHOW_GRID", &MainWindow::onShowGrid);
-    connectAction("SHOW_CREATURES", &MainWindow::onShowCreatures);
-    connectAction("SHOW_SPAWNS", &MainWindow::onShowSpawns);
-    connectAction("SHOW_HOUSES", &MainWindow::onShowHouses);
-    connectAction("SHOW_WAYPOINTS", &MainWindow::onShowWaypoints);
-    connectAction("SHOW_ITEM_PALETTE", &MainWindow::onShowItemPalette);
-    connectAction("SHOW_CREATURE_PALETTE", &MainWindow::onShowCreaturePalette);
-    connectAction("SHOW_HOUSE_PALETTE", &MainWindow::onShowHousePalette);
-    connectAction("SHOW_WAYPOINT_PALETTE", &MainWindow::onShowWaypointPalette);
-    connectAction("SHOW_PROPERTIES_PANEL", &MainWindow::onShowPropertiesPanel);
-    connectAction("SHOW_MINIMAP", &MainWindow::onShowMinimap);
-
-    // Connect Tools menu actions
-    connectAction("SELECT_TOOL", &MainWindow::onSelectTool);
-    connectAction("BRUSH_TOOL", &MainWindow::onBrushTool);
-    connectAction("HOUSE_EXIT_TOOL", &MainWindow::onHouseExitTool);
-    connectAction("WAYPOINT_TOOL", &MainWindow::onWaypointTool);
-    connectAction("SPAWN_TOOL", &MainWindow::onSpawnTool);
-
-    // Connect Help menu actions
-    connectAction("ABOUT", &MainWindow::onAbout);
-    connectAction("ABOUT_QT", &MainWindow::onAboutQt);
-    connectAction("HELP", &MainWindow::onHelp);
-    connectAction("CHECK_UPDATES", &MainWindow::onCheckUpdates);
-
-    qDebug() << "MainWindow::connectEditorController: Connected" << m_actions.size() << "menu actions to handlers.";
-}
-
-void MainWindow::updateMenuStatesFromEditor() {
-    if (!m_editorController) {
-        qDebug() << "MainWindow::updateMenuStatesFromEditor: EditorController is null, using default states.";
-        // Enable basic actions, disable map-specific ones
-        updateMenus();
-        return;
-    }
-
-    // TODO: Get actual state from EditorController when methods are available
-    // For now, use placeholder logic based on whether we have a map loaded
-    
-    // bool hasMap = m_editorController->hasMap();
-    // bool hasSelection = m_editorController->hasSelection();
-    // bool canUndo = m_editorController->canUndo();
-    // bool canRedo = m_editorController->canRedo();
-    // bool isMapDirty = m_editorController->isMapDirty();
-
-    // Placeholder: assume we have basic functionality
-    bool hasMap = false; // TODO: Get from EditorController
-    bool hasSelection = false; // TODO: Get from EditorController
-    bool canUndo = false; // TODO: Get from EditorController
-    bool canRedo = false; // TODO: Get from EditorController
-    bool isMapDirty = false; // TODO: Get from EditorController
-
-    // Update File menu states
-    if (m_actions.contains("SAVE")) {
-        m_actions["SAVE"]->setEnabled(hasMap && isMapDirty);
-    }
-    if (m_actions.contains("SAVE_AS")) {
-        m_actions["SAVE_AS"]->setEnabled(hasMap);
-    }
-    if (m_actions.contains("CLOSE")) {
-        m_actions["CLOSE"]->setEnabled(hasMap);
-    }
-    if (m_actions.contains("EXPORT_MINIMAP")) {
-        m_actions["EXPORT_MINIMAP"]->setEnabled(hasMap);
-    }
-
-    // Update Edit menu states
-    if (m_actions.contains("UNDO")) {
-        m_actions["UNDO"]->setEnabled(canUndo);
-    }
-    if (m_actions.contains("REDO")) {
-        m_actions["REDO"]->setEnabled(canRedo);
-    }
-    if (m_actions.contains("CUT")) {
-        m_actions["CUT"]->setEnabled(hasSelection);
-    }
-    if (m_actions.contains("COPY")) {
-        m_actions["COPY"]->setEnabled(hasSelection);
-    }
-    if (m_actions.contains("DELETE")) {
-        m_actions["DELETE"]->setEnabled(hasSelection);
-    }
-    if (m_actions.contains("CLEAR_SELECTION")) {
-        m_actions["CLEAR_SELECTION"]->setEnabled(hasSelection);
-    }
-
-    // Update Map menu states
-    QStringList mapActions = {"BORDERIZE_MAP", "RANDOMIZE_MAP", "CLEAR_INVALID_HOUSE_TILES", 
-                             "CLEAR_MODIFIED_TILE_STATE", "VALIDATE_GROUNDS", "RESIZE_MAP", "MAP_PROPERTIES"};
-    for (const QString& actionName : mapActions) {
-        if (m_actions.contains(actionName)) {
-            m_actions[actionName]->setEnabled(hasMap);
-        }
-    }
-
-    // Update selection-dependent Map menu actions
-    QStringList selectionActions = {"BORDERIZE_SELECTION", "RANDOMIZE_SELECTION", "MOVE_SELECTION"};
-    for (const QString& actionName : selectionActions) {
-        if (m_actions.contains(actionName)) {
-            m_actions[actionName]->setEnabled(hasSelection);
-        }
-    }
-
-    // Update Search menu states
-    QStringList searchActions = {"FIND_ITEM", "FIND_CREATURE", "SEARCH_ON_MAP", "GO_TO_POSITION"};
-    for (const QString& actionName : searchActions) {
-        if (m_actions.contains(actionName)) {
-            m_actions[actionName]->setEnabled(hasMap);
-        }
-    }
-    if (m_actions.contains("SEARCH_ON_SELECTION")) {
-        m_actions["SEARCH_ON_SELECTION"]->setEnabled(hasSelection);
-    }
-
-    // Update View menu states (most should always be enabled)
-    QStringList viewActions = {"ZOOM_IN", "ZOOM_OUT", "ZOOM_NORMAL", "ZOOM_FIT", 
-                              "FLOOR_UP", "FLOOR_DOWN", "GO_TO_FLOOR"};
-    for (const QString& actionName : viewActions) {
-        if (m_actions.contains(actionName)) {
-            m_actions[actionName]->setEnabled(hasMap);
-        }
-    }
-
-    // TODO: Update checkable actions based on current view state
-    // if (m_actions.contains("SHOW_GRID")) {
-    //     m_actions["SHOW_GRID"]->setChecked(m_mapView->isGridVisible());
-    // }
-
-    qDebug() << "MainWindow::updateMenuStatesFromEditor: Updated menu states based on editor state.";
-}
-
-void MainWindow::createToolBar() {
-    // Create the main toolbar
-    m_mainToolBar = new RME::ui::MainToolBar(this);
-    
-    // Add the toolbar to the main window
-    addToolBar(Qt::TopToolBarArea, m_mainToolBar);
-    
-    // Set up integration with editor controller and brush manager
-    if (m_editorController) {
-        m_mainToolBar->setEditorController(m_editorController);
-    }
-    if (m_brushIntegrationManager) {
-        m_mainToolBar->setBrushIntegrationManager(m_brushIntegrationManager);
-    }
-    
-    // Connect toolbar signals to MainWindow slots
-    connect(m_mainToolBar, &RME::ui::MainToolBar::newMapRequested, 
-            this, &MainWindow::onNewMap);
-    connect(m_mainToolBar, &RME::ui::MainToolBar::openMapRequested, 
-            this, &MainWindow::onOpenMap);
-    connect(m_mainToolBar, &RME::ui::MainToolBar::saveMapRequested, 
-            this, &MainWindow::onSaveMap);
-    
-    // Connect tool mode changes
-    connect(m_mainToolBar, &RME::ui::MainToolBar::toolModeChangeRequested,
-            this, [this](int toolMode) {
-                if (m_brushIntegrationManager) {
-                    // TODO: Set tool mode in brush integration manager
-                    // m_brushIntegrationManager->setToolMode(toolMode);
-                }
-                qDebug() << "MainWindow::createToolBar: Tool mode changed to" << toolMode;
-            });
-    
-    // Connect zoom and floor changes to MapView
-    if (m_mapView) {
-        connect(m_mainToolBar, &RME::ui::MainToolBar::zoomChangeRequested,
-                this, [this](int zoomChange) {
-                    // TODO: Implement zoom change in MapView
-                    // m_mapView->changeZoom(zoomChange);
-                    qDebug() << "MainWindow::createToolBar: Zoom change requested:" << zoomChange;
-                });
-        
-        connect(m_mainToolBar, &RME::ui::MainToolBar::floorChangeRequested,
-                this, [this](int floor) {
-                    // TODO: Implement floor change in MapView
-                    // m_mapView->setCurrentFloor(floor);
-                    qDebug() << "MainWindow::createToolBar: Floor change requested:" << floor;
-                });
-    }
-    
-    // Connect toolbar state updates to editor state changes
-    if (m_editorController) {
-        // TODO: Connect editor state change signals to toolbar updates
-        // connect(m_editorController, &EditorController::mapStateChanged,
-        //         m_mainToolBar, &MainToolBar::onMapStateChanged);
-        // connect(m_editorController, &EditorController::selectionChanged,
-        //         m_mainToolBar, &MainToolBar::onSelectionChanged);
-    }
-    
-    // Initial toolbar state update
-    m_mainToolBar->updateToolStates();
-    
-    qDebug() << "MainWindow::createToolBar: Main toolbar created and integrated successfully.";
-}
-
-void MainWindow::setupEditorTabWidget() {
-    m_editorTabWidget = new QTabWidget(this);
-    m_editorTabWidget->setTabsClosable(true);
-    m_editorTabWidget->setMovable(true);
-    m_editorTabWidget->setDocumentMode(true);
-    
-    // Set as central widget
-    setCentralWidget(m_editorTabWidget);
-    
-    // Connect tab signals
-    connect(m_editorTabWidget, &QTabWidget::currentChanged,
-            this, &MainWindow::onActiveEditorTabChanged);
-    connect(m_editorTabWidget, &QTabWidget::tabCloseRequested,
-            this, &MainWindow::onEditorTabCloseRequested);
-    
-    // Show message when no tabs are open
-    if (m_editorTabWidget->count() == 0) {
-        // TODO: Add a welcome widget or placeholder
-        updateWindowTitle();
-    }
-}
-
-EditorInstanceWidget* MainWindow::createNewEditorInstance(RME::core::Map* map, const QString& filePath) {
-    auto* editorInstance = new EditorInstanceWidget(map, filePath, this);
-    
-    // Set up dependencies
-    if (m_settings) {
-        // TODO: Convert QSettings to AppSettings when available
-        // editorInstance->setAppSettings(m_appSettings);
-    }
-    
-    // Connect signals
-    connect(editorInstance, &EditorInstanceWidget::modificationChanged,
-            this, &MainWindow::onEditorModificationChanged);
-    connect(editorInstance, &EditorInstanceWidget::displayNameChanged,
-            this, &MainWindow::onEditorDisplayNameChanged);
-    connect(editorInstance, &EditorInstanceWidget::requestClose,
-            this, [this, editorInstance]() {
-                int index = -1;
-                for (int i = 0; i < m_editorTabWidget->count(); ++i) {
-                    if (getEditorInstance(i) == editorInstance) {
-                        index = i;
-                        break;
-                    }
-                }
-                if (index >= 0) {
-                    onEditorTabCloseRequested(index);
-                }
-            });
-    
-    return editorInstance;
-}
-
-void MainWindow::addEditorTab(EditorInstanceWidget* editorInstance) {
-    if (!editorInstance || !m_editorTabWidget) return;
-    
-    QString tabTitle = editorInstance->getDisplayName();
-    int index = m_editorTabWidget->addTab(editorInstance, tabTitle);
-    m_editorTabWidget->setCurrentIndex(index);
-    
-    // Update current editor instance
-    m_currentEditorInstance = editorInstance;
-    updateWindowTitle();
-}
-
-void MainWindow::closeEditorTab(int index) {
-    EditorInstanceWidget* editorInstance = getEditorInstance(index);
-    if (!editorInstance) return;
-    
-    // Check if the editor has unsaved changes
-    if (editorInstance->isModified()) {
-        if (!promptSaveChanges(editorInstance)) {
-            return; // User cancelled
-        }
-    }
-    
-    // Remove the tab
-    m_editorTabWidget->removeTab(index);
-    
-    // Update current editor instance
-    if (m_currentEditorInstance == editorInstance) {
-        m_currentEditorInstance = getCurrentEditorInstance();
-    }
-    
-    // Delete the editor instance
-    editorInstance->deleteLater();
-    
-    updateWindowTitle();
-    updateMenuStatesFromEditor();
-}
-
-EditorInstanceWidget* MainWindow::getEditorInstance(int index) const {
-    if (!m_editorTabWidget || index < 0 || index >= m_editorTabWidget->count()) {
-        return nullptr;
-    }
-    
-    return qobject_cast<EditorInstanceWidget*>(m_editorTabWidget->widget(index));
-}
-
-EditorInstanceWidget* MainWindow::getCurrentEditorInstance() const {
-    if (!m_editorTabWidget) return nullptr;
-    
-    int currentIndex = m_editorTabWidget->currentIndex();
-    return getEditorInstance(currentIndex);
-}
-
-void MainWindow::updateWindowTitle() {
-    QString title = tr("Remere's Map Editor - Qt");
-    
-    if (m_currentEditorInstance) {
-        QString displayName = m_currentEditorInstance->getDisplayName();
-        title = QString("%1 - %2").arg(displayName, tr("Remere's Map Editor - Qt"));
-        
-        // Set window modified state
-        setWindowModified(m_currentEditorInstance->isModified());
-    } else {
-        setWindowModified(false);
-    }
-    
-    setWindowTitle(title);
-}
-
-bool MainWindow::promptSaveChanges(EditorInstanceWidget* editorInstance) {
-    if (!editorInstance || !editorInstance->isModified()) {
-        return true; // No changes to save
-    }
-    
-    QString fileName = editorInstance->getDisplayName();
-    if (fileName.endsWith("*")) {
-        fileName.chop(1); // Remove the asterisk
-    }
-    
-    QMessageBox::StandardButton result = QMessageBox::question(
-        this,
-        tr("Save Changes"),
-        tr("The map '%1' has unsaved changes.\n\nDo you want to save the changes?").arg(fileName),
-        QMessageBox::Save | QMessageBox::Discard | QMessageBox::Cancel,
-        QMessageBox::Save
-    );
-    
-    switch (result) {
-        case QMessageBox::Save:
-            // TODO: Implement save functionality
-            // return saveMap(editorInstance);
-            return true; // Placeholder
-        case QMessageBox::Discard:
-            return true;
-        case QMessageBox::Cancel:
-        default:
-            return false;
-    }
-}
-
-void MainWindow::onActiveEditorTabChanged(int index) {
-    EditorInstanceWidget* newInstance = getEditorInstance(index);
-    
-    if (m_currentEditorInstance != newInstance) {
-        m_currentEditorInstance = newInstance;
-        updateWindowTitle();
-        updateMenuStatesFromEditor();
-        
-        // TODO: Update dock panels to show data for current editor
-        // if (m_dockManager) {
-        //     m_dockManager->setCurrentEditor(m_currentEditorInstance);
-        // }
-    }
-}
-
-void MainWindow::onEditorTabCloseRequested(int index) {
-    closeEditorTab(index);
-}
-
-void MainWindow::onEditorModificationChanged(bool modified) {
-    Q_UNUSED(modified);
-    
-    // Update window title to reflect modification state
-    updateWindowTitle();
-    
-    // Update menu states
-    updateMenuStatesFromEditor();
-}
-
-void MainWindow::onEditorDisplayNameChanged(const QString& name) {
-    // Find which tab this editor belongs to and update its title
-    EditorInstanceWidget* senderInstance = qobject_cast<EditorInstanceWidget*>(sender());
-    if (!senderInstance || !m_editorTabWidget) return;
-    
-    for (int i = 0; i < m_editorTabWidget->count(); ++i) {
-        if (getEditorInstance(i) == senderInstance) {
-            m_editorTabWidget->setTabText(i, name);
-            break;
-        }
-    }
-    
-    // Update window title if this is the current editor
-    if (senderInstance == m_currentEditorInstance) {
-        updateWindowTitle();
-    }
-}
-
-=======
->>>>>>> 25ff337f
-} // namespace ui
-} // namespace RME+}