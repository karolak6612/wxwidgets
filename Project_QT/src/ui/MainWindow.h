--- conflicted
+++ resolved
@@ -6,21 +6,6 @@
 
 #include "widgets/MapView.h" // For RME::ui::widgets::MapView
 #include "EditorInstanceWidget.h" // For EditorInstanceWidget
-
-// Forward declarations for RME classes
-namespace RME {
-namespace editor_logic {
-    class EditorController;
-}
-namespace core {
-namespace brush {
-    class BrushIntegrationManager;
-}
-}
-namespace ui {
-    class DockManager;
-}
-}
 
 // Forward declarations for RME classes
 namespace RME {
@@ -174,13 +159,7 @@
     static const int MaxRecentFiles = 10;
     QList<QAction*> m_recentFileActions; // To keep track of dynamically created recent file actions for easy clearing
 
-<<<<<<< HEAD
-    // Editor tab management
-    QTabWidget* m_editorTabWidget = nullptr;
-    EditorInstanceWidget* m_currentEditorInstance = nullptr;
-=======
     RME::ui::widgets::MapView* m_mapView = nullptr; // The MapView instance
->>>>>>> 25ff337f
     
     // Core integration
     RME::editor_logic::EditorController* m_editorController = nullptr;
@@ -196,19 +175,6 @@
     void updateMenuStatesFromEditor();
     void createToolBar();
     void createDockManager();
-<<<<<<< HEAD
-    void setupEditorTabWidget();
-    
-    // Editor instance management
-    EditorInstanceWidget* createNewEditorInstance(RME::core::Map* map, const QString& filePath);
-    void addEditorTab(EditorInstanceWidget* editorInstance);
-    void closeEditorTab(int index);
-    EditorInstanceWidget* getEditorInstance(int index) const;
-    EditorInstanceWidget* getCurrentEditorInstance() const;
-    void updateWindowTitle();
-    bool promptSaveChanges(EditorInstanceWidget* editorInstance);
-=======
->>>>>>> 25ff337f
 };
 
 } // namespace ui
